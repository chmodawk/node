/*
 * Copyright (C) 2020 The "MysteriumNetwork/node" Authors.
 *
 * This program is free software: you can redistribute it and/or modify
 * it under the terms of the GNU General Public License as published by
 * the Free Software Foundation, either version 3 of the License, or
 * (at your option) any later version.
 *
 * This program is distributed in the hope that it will be useful,
 * but WITHOUT ANY WARRANTY; without even the implied warranty of
 * MERCHANTABILITY or FITNESS FOR A PARTICULAR PURPOSE.  See the
 * GNU General Public License for more details.
 *
 * You should have received a copy of the GNU General Public License
 * along with this program.  If not, see <http://www.gnu.org/licenses/>.
 */

package service

import (
	"encoding/json"
	"fmt"
	"time"

	"github.com/ethereum/go-ethereum/common"
	"github.com/mysteriumnetwork/node/core/policy"
	"github.com/mysteriumnetwork/node/eventbus"
	"github.com/mysteriumnetwork/node/identity"
	"github.com/mysteriumnetwork/node/p2p"
	"github.com/mysteriumnetwork/node/pb"
	"github.com/mysteriumnetwork/node/session/connectivity"
	"github.com/mysteriumnetwork/node/trace"
	"github.com/rs/zerolog/log"
)

func subscribeSessionCreate(mng *SessionManager, ch p2p.Channel, service Service, eventPublisher eventbus.Publisher, policyRules *policy.Repository) {
	ch.Handle(p2p.TopicSessionCreate, func(c p2p.Context) error {
		var sessionID string

		tracer := trace.NewTracer()
		sessionCreateTrace := tracer.StartStage("Provider whole session create")

		defer func() {
			tracer.EndStage(sessionCreateTrace)
			traceResult := tracer.Finish(eventPublisher, string(sessionID))
			log.Debug().Msgf("Provider connection trace: %s", traceResult)
		}()

		sessionStartTrace := tracer.StartStage("Provider session start")
		var sr pb.SessionRequest
		if err := c.Request().UnmarshalProto(&sr); err != nil {
			return err
		}
		log.Debug().Msgf("Received P2P message for %q: %s", p2p.TopicSessionCreate, sr.String())

		consumerID := identity.FromAddress(sr.GetConsumer().GetId())
		if !policyRules.IsIdentityAllowed(consumerID) {
			return fmt.Errorf("consumer identity is not allowed: %s", consumerID.Address)
		}

		consumerConfig := sr.GetConfig()
		hermesID := common.HexToAddress(sr.GetConsumer().GetHermesID())
		sessionInstance, err := mng.Start(consumerID, hermesID, int(sr.GetProposalID()))
		if err != nil {
			return fmt.Errorf("cannot start session %s: %w", string(sessionInstance.ID), err)
		}

		sessionID = string(sessionInstance.ID)

		tracer.EndStage(sessionStartTrace)

<<<<<<< HEAD
		eventPublisher.Publish(servicestate.AppTopicServiceSession, connection.AppEventConnectionSession{
			Status: connection.SessionCreatedStatus,
			SessionInfo: connection.Status{
				ConsumerID: consumerID,
				HermesID:   hermesID,
				SessionID:  sessionInstance.ID,
				Proposal:   sessionInstance.Proposal,
			},
		})

=======
>>>>>>> a59fa410
		provideConfigTrace := tracer.StartStage("Provider config")
		config, err := service.ProvideConfig(string(sessionInstance.ID), consumerConfig, ch.ServiceConn())
		if err != nil {
			sessionInstance.Close()
			return fmt.Errorf("cannot get provider config for session %s: %w", string(sessionInstance.ID), err)
		}
		tracer.EndStage(provideConfigTrace)

		if config.SessionDestroyCallback != nil {
			go func() {
				<-sessionInstance.Done()
				config.SessionDestroyCallback()
			}()
		}

		data, err := json.Marshal(config.SessionServiceConfig)
		if err != nil {
			return fmt.Errorf("cannot pack session %s service config: %w", string(sessionInstance.ID), err)
		}

		pc := p2p.ProtoMessage(&pb.SessionResponse{
			ID:          string(sessionInstance.ID),
			PaymentInfo: "v3",
			Config:      data,
		})
		return c.OkWithReply(pc)
	})
}

func subscribeSessionStatus(ch p2p.ChannelHandler, statusStorage connectivity.StatusStorage) {
	ch.Handle(p2p.TopicSessionStatus, func(c p2p.Context) error {
		var ss pb.SessionStatus
		if err := c.Request().UnmarshalProto(&ss); err != nil {
			return err
		}
		log.Debug().Msgf("Received P2P session status message for %q: %s", p2p.TopicSessionStatus, ss.String())

		entry := connectivity.StatusEntry{
			PeerID:       identity.FromAddress(ss.GetConsumerID()),
			StatusCode:   connectivity.StatusCode(ss.GetCode()),
			SessionID:    ss.GetSessionID(),
			Message:      ss.GetMessage(),
			CreatedAtUTC: time.Now().UTC(),
		}
		statusStorage.AddStatusEntry(entry)

		return c.OK()
	})
}

func subscribeSessionDestroy(mng *SessionManager, ch p2p.ChannelHandler) {
	ch.Handle(p2p.TopicSessionDestroy, func(c p2p.Context) error {
		var si pb.SessionInfo
		if err := c.Request().UnmarshalProto(&si); err != nil {
			return err
		}
		log.Debug().Msgf("Received P2P message for %q: %s", p2p.TopicSessionDestroy, si.String())

		go func() {
			consumerID := identity.FromAddress(si.GetConsumerID())
			sessionID := si.GetSessionID()

			err := mng.Destroy(consumerID, sessionID)
			if err != nil {
				log.Err(err).Msgf("Could not destroy session %s: %v", sessionID, err)
			}
		}()

		return c.OK()
	})
}

func subscribeSessionAcknowledge(mng *SessionManager, ch p2p.ChannelHandler) {
	ch.Handle(p2p.TopicSessionAcknowledge, func(c p2p.Context) error {
		var si pb.SessionInfo
		if err := c.Request().UnmarshalProto(&si); err != nil {
			return err
		}
		log.Debug().Msgf("Received P2P message for %q: %s", p2p.TopicSessionAcknowledge, si.String())
		consumerID := identity.FromAddress(si.GetConsumerID())
		sessionID := si.GetSessionID()

		err := mng.Acknowledge(consumerID, sessionID)
		if err != nil {
			return fmt.Errorf("cannot acknowledge session %s: %w", sessionID, err)
		}

		return c.OK()
	})
}<|MERGE_RESOLUTION|>--- conflicted
+++ resolved
@@ -69,19 +69,6 @@
 
 		tracer.EndStage(sessionStartTrace)
 
-<<<<<<< HEAD
-		eventPublisher.Publish(servicestate.AppTopicServiceSession, connection.AppEventConnectionSession{
-			Status: connection.SessionCreatedStatus,
-			SessionInfo: connection.Status{
-				ConsumerID: consumerID,
-				HermesID:   hermesID,
-				SessionID:  sessionInstance.ID,
-				Proposal:   sessionInstance.Proposal,
-			},
-		})
-
-=======
->>>>>>> a59fa410
 		provideConfigTrace := tracer.StartStage("Provider config")
 		config, err := service.ProvideConfig(string(sessionInstance.ID), consumerConfig, ch.ServiceConn())
 		if err != nil {
